# app/db/database.py
from sqlalchemy import create_engine
from sqlalchemy.orm import sessionmaker
from datetime import datetime

from models import Base, Material, TruckDelivery

DATABASE_URL = "sqlite:///./materials.db"

engine = create_engine(
    DATABASE_URL,
    connect_args={"check_same_thread": False}
)
SessionLocal = sessionmaker(autocommit=False, autoflush=False, bind=engine)

def init_db():
    """Create tables if they do not exist"""
    Base.metadata.create_all(bind=engine)
    init_materials()  # Preload materials
    init_test_delivery()
    
def init_test_delivery():
    """Add a temporary test truck delivery if none exists"""
    db = SessionLocal()
    
    # Check if any deliveries already exist
    if db.query(TruckDelivery).count() > 0:
        db.close()
        return

<<<<<<< HEAD
=======
    # Example test delivery
    test_delivery = TruckDelivery(
        delivery_num="TRK-TEST-001",
        incoming_weight=1000,
        material_id=1,
        delivery_time=datetime.utcnow().isoformat(),
        status="pending",
    )

    db.add(test_delivery)
>>>>>>> 4a960043
    db.commit()
    db.close()

def init_materials():
    """Initialize DB with 6 default materials with 0 weight and humidity"""
    db = SessionLocal()
    # Check if already initialized
    if db.query(Material).count() > 0:
        db.close()
        return

    material_names = ["Super Strength 2", "TN Stone", "SMS Clay", "Minspar", "Sandspar", "Feldspar", "LR28"]
    for name in material_names:
        mat = Material(type=name, humidity=0.0, density=0.0, weight=0.0)
        db.add(mat)
    db.commit()
    db.close()<|MERGE_RESOLUTION|>--- conflicted
+++ resolved
@@ -28,8 +28,6 @@
         db.close()
         return
 
-<<<<<<< HEAD
-=======
     # Example test delivery
     test_delivery = TruckDelivery(
         delivery_num="TRK-TEST-001",
@@ -40,7 +38,6 @@
     )
 
     db.add(test_delivery)
->>>>>>> 4a960043
     db.commit()
     db.close()
 
