function showTab(index) {
    document.querySelectorAll('.tab').forEach((tab, i) => {
        tab.classList.toggle('active', i === index);
    });
    document.querySelectorAll('.content').forEach((content, i) => {
        content.classList.toggle('active', i === index);
    });
}

let shipmentsData = [];
let defaultShipmentDateBounds = { min: null, max: null };
let materialsData = [];

function formatTons(value) {
    const normalized = Number(value) || 0;
    return `${normalized.toLocaleString()} tons`;
}

function classifyMaterial(weight) {
    if (weight >= 800) {
        return { label: 'High Stock', tone: 'green' };
    }
    if (weight >= 400) {
        return { label: 'Moderate Stock', tone: 'yellow' };
    }
    return { label: 'Low Stock', tone: 'red' };
}

function getCurrentDate() {
    const today = new Date();
    const year = today.getFullYear();
    const month = String(today.getMonth() + 1).padStart(2, '0');
    const day = String(today.getDate()).padStart(2, '0');
    return `${year}-${month}-${day}`;
}

function setDateInputs(start, end) {
    const startInput = document.getElementById('startDate');
    const endInput = document.getElementById('endDate');
    const rangeInput = document.getElementById('dateRange');

    startInput.value = start;
    endInput.value = end;

    if (start === end) {
        rangeInput.value = start;
    } else {
        rangeInput.value = `${start} to ${end}`;
    }

    resizeDateInput();
}

async function loadShipments() {
    try {
        const deliveriesResponse = await fetch('http://localhost:8000/api/deliveries');
        if (!deliveriesResponse.ok) {
            throw new Error(`Failed to load deliveries: ${deliveriesResponse.status}`);
        }

        const deliveries = await deliveriesResponse.json();

        let materials = [];
        try {
            const materialsResponse = await fetch('http://localhost:8000/api/materials');
            if (materialsResponse.ok) {
                materials = await materialsResponse.json();
            } else {
                console.warn('Materials request failed:', materialsResponse.status);
            }
        } catch (materialError) {
            console.warn('Unable to fetch materials:', materialError);
        }

        materialsData = materials;
        renderMaterials();

        const materialMap = new Map(materials.map(material => [material.id, material.type]));

        shipmentsData = deliveries.map(delivery => {
            const deliveryDateTime = (delivery.delivery_time || '').replace('T', ' ');
            return {
                deliveryNumber: delivery.delivery_num,
                material: materialMap.get(delivery.material_id) || `Material ${delivery.material_id}`,
                expectedWeight: Number(delivery.expected_weight || delivery.incoming_weight) || 0,
                actualWeight: Number(delivery.actual_weight || delivery.material_weight) || 0,
                deliveryDateTime,
                status: delivery.status || 'pending'
            };
        });

        if (shipmentsData.length > 0) {
            const shipmentDates = shipmentsData
                .map(shipment => shipment.deliveryDateTime.split(' ')[0])
                .filter(Boolean)
                .sort();

            defaultShipmentDateBounds.min = shipmentDates[0];
            defaultShipmentDateBounds.max = shipmentDates[shipmentDates.length - 1];
        }
        
        // Always default to current day
        const today = getCurrentDate();
        setDateInputs(today, today);

        renderShipments();
    } catch (error) {
        console.error('Failed to load shipments:', error);
        shipmentsData = [];
        const today = getCurrentDate();
        defaultShipmentDateBounds = { min: today, max: today };
        setDateInputs(today, today);
        renderShipments();
        materialsData = [];
        renderMaterials();
    }
}

function renderShipments() {
    const tbody = document.getElementById('truckTableBody');
    const startDate = document.getElementById('startDate').value;
    const endDate = document.getElementById('endDate').value;
    tbody.innerHTML = '';
    
    // Filter shipments by date range and sort by status (completed first)
    const filteredShipments = shipmentsData
        .map((shipment, index) => ({ ...shipment, originalIndex: index }))
        .filter(shipment => {
            const shipmentDate = shipment.deliveryDateTime.split(' ')[0];
            return shipmentDate >= startDate && shipmentDate <= endDate;
        })
        .sort((a, b) => {
            if (a.status === 'completed' && b.status === 'upcoming') return -1;
            if (a.status === 'upcoming' && b.status === 'completed') return 1;
            return 0;
        });
    
    filteredShipments.forEach(shipment => {
        const row = document.createElement('tr');
        row.className = shipment.status;
        row.innerHTML = `
            <td>${shipment.deliveryNumber}</td>
            <td>${shipment.material}</td>
            <td>${shipment.expectedWeight.toLocaleString()} lbs</td>
            <td>${shipment.actualWeight.toLocaleString()} lbs</td>
            <td>${shipment.deliveryDateTime}</td>
            <td><span class="status-${shipment.status} status-clickable" onclick="toggleStatus(${shipment.originalIndex})">${shipment.status.charAt(0).toUpperCase() + shipment.status.slice(1)}</span></td>
        `;
        tbody.appendChild(row);
    });
}

function showDatePicker() {
    document.getElementById('datePicker').style.display = 'block';
}

function onStartDateChange() {
    const startDate = document.getElementById('startDate').value;
    const endDateInput = document.getElementById('endDate');
    
    // If start date surpasses end date, update end date to match start date
    if (startDate > endDateInput.value) {
        endDateInput.value = startDate;
    }
    
    updateDateRange();
}

function onEndDateChange() {
    const startDateInput = document.getElementById('startDate');
    const endDate = document.getElementById('endDate').value;
    
    // If end date predates start date, update start date to match end date
    if (endDate < startDateInput.value) {
        startDateInput.value = endDate;
    }
    
    updateDateRange();
}

function resizeDateInput() {
    const input = document.getElementById('dateRange');
    const canvas = document.createElement('canvas');
    const context = canvas.getContext('2d');
    context.font = '16px Roboto, sans-serif';
    const textWidth = context.measureText(input.value || input.placeholder).width;
    input.style.width = Math.max(textWidth + 30, 100) + 'px';
}

function updateDateRange() {
    const startDate = document.getElementById('startDate').value;
    const endDate = document.getElementById('endDate').value;
    const dateRangeInput = document.getElementById('dateRange');
    
    if (startDate === endDate) {
        dateRangeInput.value = startDate;
    } else {
        dateRangeInput.value = `${startDate} to ${endDate}`;
    }
    
    resizeDateInput();
    renderShipments();
}

function renderMaterials() {
    const cardsContainer = document.getElementById('materialCards');
    const totalWeightLabel = document.getElementById('totalWeight');
    const warningBanner = document.getElementById('iconWarning');
    const warningText = document.getElementById('warningText');

    if (!cardsContainer || !totalWeightLabel) {
        return;
    }

    cardsContainer.innerHTML = '';

    if (!Array.isArray(materialsData) || materialsData.length === 0) {
        totalWeightLabel.textContent = 'Total Weight: 0 tons';
        if (warningBanner) {
            warningBanner.hidden = true;
        }
        return;
    }

    const lowStockMaterials = [];
    let runningTotal = 0;

    materialsData.forEach((material) => {
        const weight = Number(material.weight) || 0;
        runningTotal += weight;

        const { label, tone } = classifyMaterial(weight);
        if (tone === 'red') {
            lowStockMaterials.push(material.type);
        }

        const card = document.createElement('div');
        card.className = 'card';
        card.innerHTML = `
            <div class="row">
                <div class="card-header ${tone}">${material.type}</div>
            </div>
            <div class="card-number">${formatTons(weight)}</div>
            <div class="card-indicator ${tone}">${label}</div>
        `;
        cardsContainer.appendChild(card);
    });

    totalWeightLabel.textContent = `Total Weight: ${runningTotal.toLocaleString()} tons`;

    if (warningBanner && warningText) {
        if (lowStockMaterials.length > 0) {
            warningText.textContent = `Important: ${lowStockMaterials.join(', ')} ${lowStockMaterials.length === 1 ? 'is' : 'are'} below safe capacity.`;
            warningBanner.hidden = false;
        } else {
            warningBanner.hidden = true;
        }
    }
}

// Close date picker when clicking outside
document.addEventListener('click', function(event) {
    const datePicker = document.getElementById('datePicker');
    const dateRange = document.getElementById('dateRange');
    const container = document.querySelector('.date-filter-container');
    
    if (!container.contains(event.target)) {
        datePicker.style.display = 'none';
    }
});

function setToday() {
    const today = getCurrentDate();
    setDateInputs(today, today);
    renderShipments();
}

function setWeek() {
    const today = new Date();
    const endDate = new Date(today);
    endDate.setDate(today.getDate() + 6);
    
    const start = `${today.getFullYear()}-${String(today.getMonth() + 1).padStart(2, '0')}-${String(today.getDate()).padStart(2, '0')}`;
    const end = `${endDate.getFullYear()}-${String(endDate.getMonth() + 1).padStart(2, '0')}-${String(endDate.getDate()).padStart(2, '0')}`;
    
    setDateInputs(start, end);
    renderShipments();
}

function clearRange() {
    if (defaultShipmentDateBounds.min && defaultShipmentDateBounds.max) {
        setDateInputs(defaultShipmentDateBounds.min, defaultShipmentDateBounds.max);
    } else {
        const today = getCurrentDate();
        setDateInputs(today, today);
    }
    document.getElementById('datePicker').style.display = 'none';
    renderShipments();
}

function searchTruck() {
    const input = document.getElementById('truckSearch').value.toLowerCase();
    const table = document.getElementById('truckTable');
    const rows = table.getElementsByTagName('tr');
    
    for (let i = 1; i < rows.length; i++) {
        const truckNumber = rows[i].getElementsByTagName('td')[0].textContent.toLowerCase();
        rows[i].style.display = truckNumber.includes(input) ? '' : 'none';
    }
}

function toggleStatus(index) {
    shipmentsData[index].status = shipmentsData[index].status === 'completed' ? 'upcoming' : 'completed';
    renderShipments();
    updateJsonFile();
}

function updateJsonFile() {
    console.log('Updated shipments data:', shipmentsData);
    // In a real application, this would send data to a backend API
    // For now, we'll just log the updated data
}

function filterStatus(status) {
    const table = document.getElementById('truckTable');
    const rows = table.getElementsByTagName('tr');
    const buttons = document.querySelectorAll('.filter-btn');
    
    buttons.forEach(btn => btn.classList.remove('active'));
    event.target.classList.add('active');
    
    for (let i = 1; i < rows.length; i++) {
        if (status === 'all') {
            rows[i].style.display = '';
        } else {
            rows[i].style.display = rows[i].classList.contains(status) ? '' : 'none';
        }
    }
}

<<<<<<< HEAD
async function getAllWeights(material) { 
    const response = await fetch('../backend/data/currMaterialWeight.json'); 
    currentWeight = await response.json(); 
    const arrMaterialType = [ 
        {id:'SS2',cardName:'SS2CurrTonne'}, 
        {id:'TNStone', cardName:'TNStoneCurrTonne'}, 
        {id:'SMSClay', cardName:'intSMSClayCurrTonne'}, 
        {id:'LR28', cardName:'intLR28MWeightCurrTonne'}, 
        {id:'Minispar', cardName:'intMinsparCurrTonne'}, 
        {id:'Sandspar', cardName:'intSandsparCurrTonne'}, 
        { id:'Feldspar', cardName:'intFeldsparCurrTonne'} ] 

        arrMaterialType.forEach(item => { 
            const weightObj = currentWeight.find(w => w.type === item.id); 
            if (weightObj) { 
                document.getElementById(item.cardName).innerHTML = `${weightObj.weight} ${weightObj.metric}`; 
            } 
        }); 
}

window.onload = loadShipments;
window.addEventListener('DOMContentLoaded', getAllWeights);
=======
window.addEventListener('load', () => {
    document.getElementById('btnGenerateTotal')?.addEventListener('click', renderMaterials);
    document.getElementById('btnPDFExport')?.addEventListener('click', () => {
        console.log('PDF export requested. Implement export pipeline here.');
    });
    loadShipments();
});
>>>>>>> 62caf0fb
<|MERGE_RESOLUTION|>--- conflicted
+++ resolved
@@ -338,7 +338,6 @@
     }
 }
 
-<<<<<<< HEAD
 async function getAllWeights(material) { 
     const response = await fetch('../backend/data/currMaterialWeight.json'); 
     currentWeight = await response.json(); 
@@ -359,9 +358,6 @@
         }); 
 }
 
-window.onload = loadShipments;
-window.addEventListener('DOMContentLoaded', getAllWeights);
-=======
 window.addEventListener('load', () => {
     document.getElementById('btnGenerateTotal')?.addEventListener('click', renderMaterials);
     document.getElementById('btnPDFExport')?.addEventListener('click', () => {
@@ -369,4 +365,4 @@
     });
     loadShipments();
 });
->>>>>>> 62caf0fb
+window.addEventListener('DOMContentLoaded', getAllWeights);