--- conflicted
+++ resolved
@@ -20,18 +20,13 @@
     <div class="content active">
         <div class="warning" style="padding-left:20px" id="iconWarning" hidden>
             <div class="exclamation-icon"></div>
-<<<<<<< HEAD
             <div class="warning-body">Important: Minspar and Feldspar are almost empty.</div>
-=======
-            <div class="warning-body" id="warningText"></div>
->>>>>>> 62caf0fb
         </div>
         <div class="row">
             <div class="button-row" id="buttonRow">
                 <button class="button" id="btnGenerateTotal">Generate Total Weight</button>
                 <button class="button" id="btnPDFExport">Export PDF</button>
             </div>
-<<<<<<< HEAD
             <div class="card-number" style="padding-bottom:100px">Total Weight: 3630 tons</div>
         </div>
         <div class="cards-grid">
@@ -67,11 +62,7 @@
                 <div class="card-header yellow">LR28</div>
                 <div class="card-number" id="intLR28MWeightCurrTonne">480 st</div>
             </div>
-=======
-            <div class="card-number" style="padding-bottom:100px" id="totalWeight">Total Weight: 0 tons</div>
->>>>>>> 62caf0fb
         </div>
-        <div class="cards-grid" id="materialCards"></div>
     </div>
     <div class="content">
         <div class="filter-controls">
